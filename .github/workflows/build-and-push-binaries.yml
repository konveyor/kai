name: Build and Publish Binaries

on:
  workflow_call:
    outputs:
      matrix_info:
        description: List of os / arch information in the build matrix
        value: ${{ jobs.share_matrix_info.outputs.matrix_info }}
  workflow_dispatch:
    inputs:
      publish_artifacts_to_release:
        type: boolean
        default: true
        description: Upload binaries to an existing github release. When not set, binaries will be uploaded as temporary github artifacts.
      use_latest_release:
        type: boolean
        default: true
        description: Upload binaries to the most recent release
      pattern:
        type: string
        default: "v*"
        description: Pick from tags matching this pattern
      pre_release:
        type: boolean
        description: Look for pre-release?
        default: false
  pull_request:
  push:

# the build matrix exists as an env var so that we can
# share that info reliably with the "calling" workflow
env:
  BUILD_MATRIX: | 
    [ 
      { "os": "ubuntu-latest", "shell": "bash" },
      { "os": "macos-latest", "shell": "bash" },
      { "os": "macos-13", "shell": "bash" },
      { "os": "windows-latest", "shell": "cmd" },
      { "os": "windows-11-preview-arm", "shell": "cmd" },
      { "os": "ubuntu-24.04-arm", "shell": "bash" }
    ]
jobs:
  # these are specific java artifacts (cross-platform) that we
  # download on linux and re-use on other platforms
  download_artifacts:
    name: Download cross-platform java dependencies
    runs-on: ubuntu-latest
    steps:
      - name: Checkout code
        uses: actions/checkout@v3
        with:
          repository: konveyor/kai
      
      - name: Download deps
        run: |
          git config --global user.email "no-reply@konveyor.io"
          git config --global user.name "Konveyor CI"
          make get-analyzer-deps
          make get-rulesets
          cd example/analysis && zip -r java-deps.zip maven.default.index jdtls bundle.jar rulesets
      
      - name: Upload deps as temp artifacts
        uses: actions/upload-artifact@v4
        with:
          name: java-deps.zip
          path: ./example/analysis/java-deps.zip

  # this job exists because we want to store the build matrix as output
  # it will be used in the subsequent job as well as in a "calling" workflow
  share_matrix_info:
    name: Output platform info
    runs-on: ubuntu-latest
    outputs:
      matrix_info: ${{ steps.matrix_info.outputs.matrix_info }}
    steps:
      - id: matrix_info
        run: |
          { 
            echo 'matrix_info<<EOF'
            echo '${{ env.BUILD_MATRIX }}'
            echo 'EOF'
          } >> "$GITHUB_OUTPUT"

  e2e_test:
    needs:
    - share_matrix_info
    - download_artifacts
    name: Run e2e test
    strategy:
      matrix:
        runs_on: ${{ fromJson(needs.share_matrix_info.outputs.matrix_info) }}
        models:
          - provider: ChatIBMGenAI
            model_id: meta-llama/llama-3-1-70b-instruct
            max_new_tokens: 2048
    runs-on: ${{ matrix.runs_on.os }}
    steps:
      - name: Checkout code
        uses: actions/checkout@v3
        with:
          repository: konveyor/kai

      - uses: actions/setup-java@v3
        if: ${{ ! startsWith(matrix.runs_on.os, 'windows') }}
        with:
          distribution: "oracle"
          java-version: "17"
      
      - uses: actions/setup-java@v3
        if: ${{ startsWith(matrix.runs_on.os, 'windows') }}
        with:
          distribution: "microsoft"
          java-version: "17"

      - id: release_info
        if: ${{ github.event.inputs.publish_artifacts_to_release || false }}
        uses: joutvhu/get-release@v1
        with:
          latest: ${{ github.event.inputs.use_latest_release }}
          pattern: ${{ github.event.inputs.pattern }}
          prerelease: ${{ github.event.inputs.pre_release }}
        env:
          GITHUB_TOKEN: ${{ secrets.GITHUB_TOKEN }}

      - name: Set up Python
        uses: actions/setup-python@v4
        with:
          python-version: "3.12"

      - uses: actions/setup-go@v5
        with:
          go-version: "1.23"
          check-latest: true

      - name: Set up venv (windows)
        if: ${{ startsWith(matrix.runs_on.os, 'windows') }}
        run: |
          python -m venv venv
          . venv\Scripts\activate
          echo PATH=$PATH >> $GITHUB_ENV

      - name: Set up venv (linux & mac)
        if: ${{ ! startsWith(matrix.runs_on.os, 'windows') }}
        run: |
          python -m venv venv
          . venv/bin/activate
          echo PATH=$PATH >> $GITHUB_ENV

      - name: Build RPC server
        run: |
          pip install pyinstaller
          pip install -e .
          pyinstaller build/build.spec
        env:
          PATH: ${{ env.PATH }}

      - name: Build Kai Analyzer (non-windows)
        if: ${{ ! startsWith(matrix.runs_on.os, 'windows') }}
        run: |
          cd kai_analyzer_rpc && go build -ldflags="-extldflags=-static" -o kai-analyzer-rpc main.go && cd ..

      - name: Build Kai Analyzer (windows)
        if: ${{ startsWith(matrix.runs_on.os, 'windows') }}
        run: |
          cd kai_analyzer_rpc; go build -ldflags="-extldflags=-static" -o kai-analyzer-rpc main.go; cd ..

      - name: Download Build Artifact
        uses: actions/download-artifact@v4
        with:
          name: java-deps.zip

      - name: Setup analysis deps (linux & mac)
        if: ${{ ! startsWith(matrix.runs_on.os, 'windows') }}
        run: |
          unzip java-deps.zip -d java-deps
          cp -r java-deps/* ./example/analysis
  
      - name: Setup analysis deps (windows)
        if: ${{ startsWith(matrix.runs_on.os, 'windows') }}
        run: |
          Expand-Archive -Path java-deps.zip -DestinationPath java-deps

      - name: Run e2e test
        if: ${{ startsWith(matrix.runs_on.os, 'ubuntu') }}
        run: |
<<<<<<< HEAD
          cp ./dist/kai-rpc-server ./example/analysis/
          cp ./kai_analyzer_rpc/kai-analyzer-rpc ./example/analysis/
          docker run -d --name=bundle quay.io/konveyor/jdtls-server-base:latest
          docker cp bundle:/usr/local/etc/maven.default.index ./example/analysis
          docker cp bundle:/jdtls ./example/analysis
          docker cp bundle:/jdtls/java-analyzer-bundle/java-analyzer-bundle.core/target/java-analyzer-bundle.core-1.0.0-SNAPSHOT.jar ./example/analysis/bundle.jar
=======
>>>>>>> 25a084e0
          git config --global user.email "no-reply@konveyor.io"
          git config --global user.name "Konveyor CI"

          cp ./dist/kai-rpc-server ./example/analysis/
          cp ./kai_analyzer_rpc/kai-analyzer-rpc ./example/analysis/

          cat << EOF > ./example/config.toml
          log_level = "debug"
          file_log_level = "debug"
          log_dir = "/home/runner/work/kai/kai/kai/../../logs/"
          demo_mode = true
          [models]
          provider = "${{ matrix.models.provider }}"
          [models.args]
          model_id = "${{ matrix.models.model_id }}"
          EOF

          if [[ -n "${{ matrix.models.max_new_tokens }}" ]]; then
          cat << EOF >> ./example/config.toml
          parameters.max_new_tokens = ${{ matrix.models.max_new_tokens }}
          EOF
          fi
          cat ./example/config.toml
          
          which python
          cd example
          ./fetch.sh
          ./run_demo.py
          cd coolstore
          changed_files_count=$(git diff --name-only | wc -l)
          if (( changed_files_count == 26 )); then
            echo "Tests passed"
            exit 0
          else
            echo "Tests failed, only $changed_files_count where changed"
            git diff --name-only
            cat /home/runner/work/kai/kai/kai/../../logs/kai_server.log
            cat /home/runner/work/kai/kai/example/logs/kai_server.log
            exit 1
          fi
        env:
          PATH: ${{ env.PATH }}
          GENAI_KEY: "BWAHAHA"

      - name: lowercase runner.os (linux & mac)
        if: ${{ ! startsWith(matrix.runs_on.os, 'windows') }}
        run: |
          echo "OS=`echo ${{ runner.os }} | tr '[:upper:]' '[:lower:]'`" >>${GITHUB_ENV}

      - name: lowercase runner.os (windows)
        if: ${{ startsWith(matrix.runs_on.os, 'windows') }}
        run: |
          $os_string = "${{ runner.os }}"
          $lowercase_os_string = $os_string.ToLower() 
          echo "OS=$lowercase_os_string" >> $env:GITHUB_ENV

      - name: Identify OS Arch (linux & mac)
        if: ${{ ! startsWith(matrix.runs_on.os, 'windows') }}
        run: |
          echo "OS_ARCH=$(uname -m)" >>${GITHUB_ENV}

      - name: Identify OS Arch (windows)
        if: ${{ startsWith(matrix.runs_on.os, 'windows') }}
        run: |
          echo "OS_ARCH=$([System.Runtime.InteropServices.RuntimeInformation]::OSArchitecture)" >> $env:GITHUB_ENV

      - name: Archive binaries (linux & mac)
        if: ${{ ! startsWith(matrix.runs_on.os, 'windows') }}
        run: |
          zip -j kai-rpc-server.${{ env.OS }}-${{ env.OS_ARCH }}.zip dist/kai-rpc-server kai_analyzer_rpc/kai-analyzer-rpc ./example/analysis/maven.default.index ./example/analysis/bundle.jar 
          zip -r kai-rpc-server.${{ env.OS }}-${{ env.OS_ARCH }} ./example/analysis/jdtls ./example/analysis/rulesets

      - name: Archive binaries (windows)
        if: ${{ startsWith(matrix.runs_on.os, 'windows') }}
        run: |
          mv kai_analyzer_rpc\kai-analyzer-rpc kai_analyzer_rpc\kai-analyzer-rpc.exe
          $filesToInclude = "dist\kai-rpc-server.exe", "kai_analyzer_rpc\kai-analyzer-rpc.exe", "java-deps\maven.default.index", "java-deps\rulesets", "java-deps\bundle.jar", "java-deps\jdtls"
          Compress-Archive -Path $filesToInclude -Destination kai-rpc-server.${{ env.OS }}-${{ env.OS_ARCH }}.zip

      - name: Upload binary
        if: ${{ github.event.inputs.publish_artifacts_to_release || false }}
        uses: actions/upload-release-asset@v1
        env:
          GITHUB_TOKEN: ${{ secrets.GITHUB_TOKEN }}
        with:
          upload_url: ${{ steps.release_info.outputs.upload_url }}
          asset_path: kai-rpc-server.${{ env.OS }}-${{ env.OS_ARCH }}.zip
          asset_name: kai-rpc-server.${{ env.OS }}-${{ env.OS_ARCH }}.zip
          asset_content_type: application/zip

      - name: Upload binaries as artifact
        if: ${{ !github.event.inputs.publish_artifacts_to_release || true }}
        uses: actions/upload-artifact@v4
        with:
          name: kai-rpc-server.${{ env.OS }}-${{ env.OS_ARCH }}.zip
          path: kai-rpc-server.${{ env.OS }}-${{ env.OS_ARCH }}.zip<|MERGE_RESOLUTION|>--- conflicted
+++ resolved
@@ -183,15 +183,6 @@
       - name: Run e2e test
         if: ${{ startsWith(matrix.runs_on.os, 'ubuntu') }}
         run: |
-<<<<<<< HEAD
-          cp ./dist/kai-rpc-server ./example/analysis/
-          cp ./kai_analyzer_rpc/kai-analyzer-rpc ./example/analysis/
-          docker run -d --name=bundle quay.io/konveyor/jdtls-server-base:latest
-          docker cp bundle:/usr/local/etc/maven.default.index ./example/analysis
-          docker cp bundle:/jdtls ./example/analysis
-          docker cp bundle:/jdtls/java-analyzer-bundle/java-analyzer-bundle.core/target/java-analyzer-bundle.core-1.0.0-SNAPSHOT.jar ./example/analysis/bundle.jar
-=======
->>>>>>> 25a084e0
           git config --global user.email "no-reply@konveyor.io"
           git config --global user.name "Konveyor CI"
 
